--- conflicted
+++ resolved
@@ -32,9 +32,5 @@
           curl --fail --silent --show-error -X POST \
               -H "Authorization: Bearer $TOKEN" \
               -H "Content-Type:application/json" \
-<<<<<<< HEAD
-              -d '{"output": "generate_clinvar_${{ steps.date.outputs.date }}", "dataset": "talos", "accessLevel": "full", "repo": "automated-interpretation-pipeline", "commit": "${{ github.sha }}", "cwd": "reanalysis", "script": ["./clinvar_runner.py"], "description": "Generate Latest Clinvar Summaries", "image": "australia-southeast1-docker.pkg.dev/cpg-common/images/cpg_aip:1.1.5", "config": {"workflow": {"sequencing_type": "genome"}, "cohorts": {}}, "wait": false}' \
-=======
-              -d '{"output": "generate_clinvar_${{ steps.date.outputs.date }}", "dataset": "talos", "accessLevel": "full", "repo": "automated-interpretation-pipeline", "commit": "${{ github.sha }}", "cwd": "reanalysis", "script": ["./clinvar_runner.py"], "description": "Generate Latest Clinvar Summaries", "image": "australia-southeast1-docker.pkg.dev/cpg-common/images/cpg_aip:1.1.4", "config": {"workflow": {"sequencing_type": "genome"}, "cohorts": {"talos": {"clinvar_filter": ["victorian clinical genetics services, murdoch childrens research institute"]}}}, "wait": false}' \
->>>>>>> c21ac60c
+              -d '{"output": "generate_clinvar_${{ steps.date.outputs.date }}", "dataset": "talos", "accessLevel": "full", "repo": "automated-interpretation-pipeline", "commit": "${{ github.sha }}", "cwd": "reanalysis", "script": ["./clinvar_runner.py"], "description": "Generate Latest Clinvar Summaries", "image": "australia-southeast1-docker.pkg.dev/cpg-common/images/cpg_aip:1.1.5", "config": {"workflow": {"sequencing_type": "genome"}, "cohorts": {"talos": {"clinvar_filter": ["victorian clinical genetics services, murdoch childrens research institute"]}}}, "wait": false}' \
               https://server-a2pko7ameq-ts.a.run.app