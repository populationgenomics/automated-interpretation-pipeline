--- conflicted
+++ resolved
@@ -58,19 +58,7 @@
 PANELAPP_JSON_OUT = output_path('panelapp_data.json', 'analysis')
 
 # output of labelling task in Hail
-<<<<<<< HEAD
-HAIL_VCF_OUT = output_path('hail_categorised.vcf.bgz')
-
-DIR_NAME = 'reanalysis'
-# local script references
-HAIL_FILTER = os.path.join(DIR_NAME, 'hail_filter_and_label.py')
-HTML_SCRIPT = os.path.join(DIR_NAME, 'html_builder.py')
-QUERY_PANELAPP = os.path.join(DIR_NAME, 'query_panelapp.py')
-RESULTS_SCRIPT = os.path.join(DIR_NAME, 'validate_categories.py')
-MT_TO_VCF_SCRIPT = os.path.join(DIR_NAME, 'mt_to_vcf.py')
-=======
 HAIL_VCF_OUT = output_path('hail_categorised.vcf.bgz', 'analysis')
->>>>>>> 030e6ad8
 
 
 def set_job_resources(
@@ -356,25 +344,15 @@
         # need to run the annotation phase
         # uses default values from RefData
 
-<<<<<<< HEAD
-        siteonly_vcf_path = to_path(
-            output_path('siteonly.vcf.gz', get_config()['buckets'].get('tmp_suffix'))
-        )
-        siteonly_job, _ = add_make_sitesonly_job(
-=======
         siteonly_vcf_path = to_path(output_path('siteonly.vcf.gz', 'tmp'))
         sites_job, _sites_vcf = add_make_sitesonly_job(
->>>>>>> 030e6ad8
             b=get_batch(),
             input_vcf=get_batch().read_input(input_path),
             output_vcf_path=siteonly_vcf_path,
             storage_gb=get_config()['workflow'].get('vcf_size_in_gb', 150) + 10,
         )
-        if siteonly_job:
-            siteonly_job.storage(f"{get_config()['workflow'].get('vcf_size_in_gb', 150) + 10}Gi")
-
-        if prior_job:
-            siteonly_job.depends_on(prior_job)
+        if sites_job:
+            sites_job.storage(f"{get_config()['workflow'].get('vcf_size_in_gb', 150) + 10}Gi")
 
         # set the job dependency and cycle the 'prior' job
         if prior_job:
@@ -390,16 +368,9 @@
             out_path=to_path(vep_ht_tmp),
         )
 
-<<<<<<< HEAD
-        # if convert-to-VCF job exists, assign as an annotation dependency
-        if siteonly_job:
-            for job in vep_jobs:
-                job.depends_on(siteonly_job)
-=======
         # assign sites-only job as an annotation dependency
         for job in vep_jobs:
             job.depends_on(sites_job)
->>>>>>> 030e6ad8
 
         # Apply the HT of annotations to the VCF, save as MT
         anno_job = annotate_cohort_jobs(
