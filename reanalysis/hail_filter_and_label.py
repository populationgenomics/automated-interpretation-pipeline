"""
Read, filter, annotate, classify, and write Genetic data
- read MT
- read PanelApp data through GCP client
- hard-filter (FILTERS, AC)
- extract generic fields
- remove all rows and consequences not relevant to GREEN genes
- extract vep data into CSQ string(s)
- annotate with categories 1, 2, 3, 4, 5, and Support
- remove un-categorised variants
- write as VCF
This doesn't include applying inheritance pattern filters
Categories applied here are treated as unconfirmed
"""


import os
import logging
import sys
from argparse import ArgumentParser
import asyncio
import os

import hail as hl
from peddy import Ped

from cpg_utils import to_path
from cpg_utils.config import get_config
from cpg_utils.hail_batch import output_path, init_batch

from reanalysis.hail_audit import fields_audit, vep_audit
from reanalysis.utils import read_json_from_path


# set some Hail constants
MISSING_INT = hl.int32(0)
MISSING_FLOAT_LO = hl.float64(0.0)
MISSING_FLOAT_HI = hl.float64(1.0)
MISSING_STRING = hl.str('missing')
ONE_INT = hl.int32(1)
BENIGN = hl.str('benign')
CONFLICTING = hl.str('conflicting')
LOFTEE_HC = hl.str('HC')
PATHOGENIC = hl.str('pathogenic')

BASE_FIELDS_REQUIRED = [
    ('locus', hl.LocusExpression),
    ('alleles', hl.ArrayExpression),
    ('AC', hl.Int32Expression),
    ('AF', hl.Float64Expression),
    ('AN', hl.Int32Expression),
]
FIELDS_REQUIRED = {
    'splice_ai': [
        ('delta_score', hl.Float32Expression),
        ('splice_consequence', hl.StringExpression),
    ],
    'gnomad_exomes': [
        ('AF', hl.Float64Expression),
        ('AN', hl.Int32Expression),
        ('AC', hl.Int32Expression),
        ('Hom', hl.Int32Expression),
        ('Hemi', hl.Int32Expression),
    ],
    'gnomad_genomes': [
        ('AF', hl.Float64Expression),
        ('AN', hl.Int32Expression),
        ('AC', hl.Int32Expression),
        ('Hom', hl.Int32Expression),
        ('Hemi', hl.Int32Expression),
    ],
    'cadd': [('PHRED', hl.Float32Expression)],
    'dbnsfp': [
        ('REVEL_score', hl.StringExpression),
        ('MutationTaster_pred', hl.StringExpression),
    ],
    'clinvar': [
        ('clinical_significance', hl.StringExpression),
        ('gold_stars', hl.Int32Expression),
    ],
    'geneIds': [],
}

VEP_TX_FIELDS_REQUIRED = [
    ('variant_allele', hl.StringExpression),
    ('consequence_terms', hl.ArrayExpression),
    ('transcript_id', hl.StringExpression),
    ('protein_id', hl.StringExpression),
    ('gene_id', hl.StringExpression),
    ('gene_symbol', hl.StringExpression),
    ('gene_symbol_source', hl.StringExpression),
    ('canonical', hl.Int32Expression),
    ('cdna_start', hl.Int32Expression),
    ('cds_start', hl.Int32Expression),
    ('cds_end', hl.Int32Expression),
    ('biotype', hl.StringExpression),
    ('protein_start', hl.Int32Expression),
    ('protein_end', hl.Int32Expression),
    ('sift_score', hl.Float64Expression),
    ('sift_prediction', hl.StringExpression),
    ('polyphen_score', hl.Float64Expression),
    ('mane_select', hl.StringExpression),
    ('lof', hl.StringExpression),
]


def annotate_aip_clinvar(mt: hl.MatrixTable, clinvar: str) -> hl.MatrixTable:
    """
    instead of making a separate decision about whether the clinvar
    annotation(s) are meaningful during each test, add a single value
    early on. This accomplishes two things:
    1. reduces the logic of each individual test
    2. allows us to use other clinvar consequences for this codon
        (see issue #140)
    3. allows us to replace the clinvar annotation with our private
        annotations (see issue #147)
    Args:
        mt (): the MatrixTable of all variants
        clinvar (str): path to custom table
    Returns:
        The same MatrixTable but with additional annotations
    """

    # if there's private clinvar annotations - use them
    if clinvar != 'absent':
        logging.info(f'loading private clinvar annotations from {clinvar}')
        ht = hl.read_table(clinvar)
        mt = mt.annotate_rows(
            info=mt.info.annotate(
                clinvar_sig=hl.or_else(ht[mt.row_key].rating, MISSING_STRING),
                clinvar_stars=hl.or_else(ht[mt.row_key].stars, MISSING_INT),
                clinvar_allele=hl.or_else(ht[mt.row_key].allele_id, MISSING_INT),
            )
        )

        # remove all confident benign (only confident in this ht)
        mt = mt.filter_rows(mt.info.clinvar_sig.lower().contains(BENIGN), keep=False)

    # use default annotations
    else:
        logging.info(f'no private annotations, using default contents')

        # do this annotation first, as hail can't string filter against
        # missing contents
        mt = mt.annotate_rows(
            info=mt.info.annotate(
                clinvar_sig=hl.or_else(
                    mt.clinvar.clinical_significance, MISSING_STRING
                ),
                clinvar_stars=hl.or_else(mt.clinvar.gold_stars, MISSING_INT),
                clinvar_allele=hl.or_else(mt.clinvar.allele_id, MISSING_INT),
            )
        )

        # remove all confidently benign
        mt = mt.filter_rows(
            (mt.info.clinvar_sig.lower().contains(BENIGN))
            & (mt.info.clinvar_stars > 0),
            keep=False,
        )

    # annotate as either strong or regular
    mt = mt.annotate_rows(
        info=mt.info.annotate(
            clinvar_aip=hl.if_else(
                (
                    (mt.info.clinvar_sig.lower().contains(PATHOGENIC))
                    & ~(mt.info.clinvar_sig.lower().contains(CONFLICTING))
                ),
                ONE_INT,
                MISSING_INT,
            ),
            clinvar_aip_strong=hl.if_else(
                (
                    (mt.info.clinvar_sig.lower().contains(PATHOGENIC))
                    & ~(mt.info.clinvar_sig.lower().contains(CONFLICTING))
                    & (mt.info.clinvar_stars > 0)
                ),
                ONE_INT,
                MISSING_INT,
            ),
        )
    )

    return mt


def filter_matrix_by_ac(
    mt: hl.MatrixTable, ac_threshold: float | None = 0.01
) -> hl.MatrixTable:
    """
    Remove variants with AC in joint-call over threshold
    :param mt:
    :param ac_threshold:
    :return: reduced MatrixTable
    """
    return mt.filter_rows((mt.AC <= 5) | (mt.AC / mt.AN < ac_threshold))


def filter_on_quality_flags(mt: hl.MatrixTable) -> hl.MatrixTable:
    """
    filter MT to rows with 0 quality filters
    note: in Hail, PASS is represented as an empty set
    :param mt:
    """
    return mt.filter_rows(mt.filters.length() == 0)


def filter_to_well_normalised(mt: hl.MatrixTable) -> hl.MatrixTable:
    """
    single alt per row, no missing Alt
    :param mt:
    """
    return mt.filter_rows((hl.len(mt.alleles) == 2) & (mt.alleles[1] != '*'))


def annotate_category_1(mt: hl.MatrixTable) -> hl.MatrixTable:
    """
    applies the boolean Category1 annotation
    semi-rare in Gnomad
    at least one Clinvar star
    contains pathogenic and not conflicting; doesn't contain benign
    :param mt:
    :return: same Matrix, with additional field per variant
    """

    return mt.annotate_rows(
        info=mt.info.annotate(
            categoryboolean1=hl.if_else(
                mt.info.clinvar_aip_strong == ONE_INT,
                ONE_INT,
                MISSING_INT,
            )
        )
    )


def annotate_category_2(
    mt: hl.MatrixTable, new_genes: hl.SetExpression
) -> hl.MatrixTable:
    """
    - Gene is new in PanelApp
    - Clinvar contains pathogenic, or
    - Critical protein consequence on at least one transcript
    - High in silico consequence
    :param mt:
    :param new_genes: the new genes in this panelapp content
    :return: same Matrix, with additional field per variant
    """

    critical_consequences = hl.set(get_config()['filter']['critical_csq'])

    # check for new - if new, allow for in silico, CSQ, or clinvar to confirm
    return mt.annotate_rows(
        info=mt.info.annotate(
            categoryboolean2=hl.if_else(
                (new_genes.contains(mt.geneIds))
                & (
                    (
                        hl.len(
                            mt.vep.transcript_consequences.filter(
                                lambda x: hl.len(
                                    critical_consequences.intersection(
                                        hl.set(x.consequence_terms)
                                    )
                                )
                                > 0
                            )
                        )
                        > 0
                    )
                    | (mt.info.clinvar_aip == ONE_INT)
                    | (
                        (mt.info.cadd > get_config()['filter']['cadd'])
                        | (mt.info.revel > get_config()['filter']['revel'])
                    )
                ),
                ONE_INT,
                MISSING_INT,
            )
        )
    )


def annotate_category_3(mt: hl.MatrixTable) -> hl.MatrixTable:
    """
    applies the boolean Category3 flag
    - Critical protein consequence on at least one transcript
    - either predicted NMD or
    - any star Pathogenic or Likely_pathogenic in Clinvar
    :param mt:
    :return:
    """

    critical_consequences = hl.set(get_config()['filter']['critical_csq'])

    # First check if we have any HIGH consequences
    # then explicitly link the LOFTEE check with HIGH consequences
    # OR allow for a pathogenic ClinVar, any Stars
    return mt.annotate_rows(
        info=mt.info.annotate(
            categoryboolean3=hl.if_else(
                (
                    hl.len(
                        mt.vep.transcript_consequences.filter(
                            lambda x: (
                                hl.len(
                                    critical_consequences.intersection(
                                        hl.set(x.consequence_terms)
                                    )
                                )
                                > 0
                            )
                        )
                    )
                    > 0
                )
                & (
                    (
                        hl.len(
                            mt.vep.transcript_consequences.filter(
                                lambda x: (
                                    hl.len(
                                        critical_consequences.intersection(
                                            hl.set(x.consequence_terms)
                                        )
                                    )
                                    > 0
                                )
                                & ((x.lof == LOFTEE_HC) | (hl.is_missing(x.lof)))
                            )
                        )
                        > 0
                    )
                    | (mt.info.clinvar_aip == ONE_INT)
                ),
                ONE_INT,
                MISSING_INT,
            )
        )
    )


def filter_by_consequence(mt: hl.MatrixTable) -> hl.MatrixTable:
    """
    - reduce the per-row transcript CSQ to a limited group
    - reduce the rows to ones where there are remaining tx consequences
    :param mt:
    :return: reduced matrix
    """

    # at time of writing this is VEP HIGH + missense_variant
    # update without updating the dictionary content
    critical_consequences = set(get_config()['filter']['critical_csq'])
    additional_consequences = set(get_config()['filter']['additional_csq'])
    critical_consequences.update(additional_consequences)

    # overwrite the consequences with an intersection against a limited list
    mt = mt.annotate_rows(
        vep=mt.vep.annotate(
            transcript_consequences=mt.vep.transcript_consequences.filter(
                lambda x: hl.len(
                    hl.set(x.consequence_terms).intersection(critical_consequences)
                )
                > 0
            )
        )
    )

    # filter out rows with no tx consequences left, and no splice cat. assignment
    return mt.filter_rows(
        (hl.len(mt.vep.transcript_consequences) > 0) & (mt.info.categoryboolean5 == 0)
    )


def annotate_category_4(mt: hl.MatrixTable, plink_family_file: str) -> hl.MatrixTable:
    """
    Category based on de novo MOI, restricted to a group of consequences
    uses the Hail builtin method (very strict)

    :param mt: the whole joint-call MatrixTable
    :param plink_family_file: path to a pedigree in PLINK format
    :return: mt with Category4 annotations
    """

    logging.info('Running de novo search')

    de_novo_matrix = filter_by_consequence(mt)

    pedigree = hl.Pedigree.read(plink_family_file)

    dn_table = hl.de_novo(
        de_novo_matrix,
        pedigree,
        pop_frequency_prior=de_novo_matrix.info.gnomad_af,
        ignore_in_sample_allele_frequency=True,
    )

    # re-key the table by locus,alleles, removing the sampleID from the compound key
    dn_table = dn_table.key_by(dn_table.locus, dn_table.alleles)

    # we only require the key (locus, alleles) and the sample ID
    # select to remove other fields, then collect per-key into Array of Structs
    dn_table = dn_table.select(dn_table.id).collect_by_key()

    # collect all sample IDs per locus, and squash into a String Array
    # delimit to compress that Array into single Strings
    dn_table = dn_table.annotate(
        values=hl.delimit(hl.map(lambda x: x.id, dn_table.values), ',')
    )

    # log the number of variants found this way
    logging.info(f'{dn_table.count()} variants showed de novo inheritance')

    # annotate those values as a flag if relevant, else 'missing'
    return mt.annotate_rows(
        info=mt.info.annotate(
            **{
                'categorysample4': hl.or_else(
                    dn_table[mt.row_key].values, MISSING_STRING
                )
            }
        )
    )


def annotate_category_5(mt: hl.MatrixTable) -> hl.MatrixTable:
    """
    :param mt:
    :return: same Matrix, with additional field per variant
    """

    return mt.annotate_rows(
        info=mt.info.annotate(
            categoryboolean5=hl.if_else(
                mt.info.splice_ai_delta >= get_config()['filter']['spliceai'],
                ONE_INT,
                MISSING_INT,
            )
        )
    )


def annotate_category_support(mt: hl.MatrixTable) -> hl.MatrixTable:
    """
    Background class based on in silico annotations
    - rare in Gnomad, and
    - CADD & REVEL above threshold (switched to consensus), or
    - Massive cross-tool consensus
    - polyphen and sift are evaluated per-consequence
    The intention is that this class will never be the sole reason to treat a variant
    as interesting, but can be used as a broader class with a lower barrier to entry
    Goal is to have a broader set of variants to find Comp-Hets.
    This support category can be expanded to encompass other scenarios that qualify
    variants as 'of second-hit interest only'
    :param mt:
    :return:
    """

    return mt.annotate_rows(
        info=mt.info.annotate(
            categorysupport=hl.if_else(
                (
                    (mt.info.cadd > get_config()['filter'].get('cadd'))
                    & (mt.info.revel > get_config()['filter'].get('revel'))
                )
                | (
                    (
                        mt.vep.transcript_consequences.any(
                            lambda x: hl.or_else(x.sift_score, MISSING_FLOAT_HI)
                            <= get_config()['filter'].get('sift')
                        )
                    )
                    & (
                        mt.vep.transcript_consequences.any(
                            lambda x: hl.or_else(x.polyphen_score, MISSING_FLOAT_LO)
                            >= get_config()['filter'].get('polyphen')
                        )
                    )
                    & (
                        (mt.info.mutationtaster.contains('D'))
                        | (mt.info.mutationtaster == 'missing')
                    )
                ),
                ONE_INT,
                MISSING_INT,
            )
        )
    )


def filter_to_population_rare(mt: hl.MatrixTable) -> hl.MatrixTable:
    """
    run the rare filter, using Gnomad Exomes and Genomes
    allow clinvar pathogenic to slip through this filter
    """
    # gnomad exomes and genomes below threshold or missing
    # if missing they were previously replaced with 0.0
    # 'semi-rare' as dominant filters will be more strictly filtered later
    rare_af_threshold = get_config()['filter']['af_semi_rare']
    return mt.filter_rows(
        (
            (mt.info.gnomad_ex_af < rare_af_threshold)
            & (mt.info.gnomad_af < rare_af_threshold)
        )
        | (mt.info.clinvar_aip == ONE_INT)
    )


def split_rows_by_gene_and_filter_to_green(
    mt: hl.MatrixTable, green_genes: hl.SetExpression
) -> hl.MatrixTable:
    """
    splits each GeneId onto a new row, then filters any
    rows not annotating a Green PanelApp gene
    :param mt:
    :param green_genes:
    """

    # split each gene onto a separate row
    # transforms 'geneIds' field from set to string
    mt = mt.explode_rows(mt.geneIds)

    # filter rows without a green gene (removes empty geneIds)
    mt = mt.filter_rows(green_genes.contains(mt.geneIds))

    # limit the per-row transcript CSQ to those relevant to the single
    # gene now present on each row
    mt = mt.annotate_rows(
        vep=mt.vep.annotate(
            transcript_consequences=mt.vep.transcript_consequences.filter(
                lambda x: (mt.geneIds == x.gene_id)
                & ((x.biotype == 'protein_coding') | (x.mane_select.contains('NM')))
            )
        )
    )

    return mt


def vep_struct_to_csq(vep_expr: hl.expr.StructExpression) -> hl.expr.ArrayExpression:
    """
    Taken shamelessly from the gnomad library source code
    Given a VEP Struct, returns an array of VEP VCF CSQ strings
    (1 per csq in the struct).
    Fields & order correspond to those in `csq_fields`, corresponding to the
    VCF header that is required to interpret the VCF CSQ INFO field.
    Order is flexible & all fields in the default value are supported.
    These fields are formatted in the same way that their VEP CSQ counterparts are.
    :param vep_expr: The input VEP Struct
    :return: The corresponding CSQ string(s)
    """

    def get_csq_from_struct(
        element: hl.expr.StructExpression,
    ) -> hl.expr.StringExpression:

        # Most fields are 1-1, just lowercase
        fields = dict(element)

        # Add general exceptions
        fields.update(
            {
                'consequence': hl.delimit(element.consequence_terms, delimiter='&'),
                'feature': element.transcript_id,
                'variant_class': vep_expr.variant_class,
                'ensp': element.protein_id,
                'gene': element.gene_id,
                'symbol': element.gene_symbol,
                'sift': element.sift_prediction
                + '('
                + hl.format('%.3f', element.sift_score)
                + ')',
                'polyphen': element.polyphen_prediction
                + '('
                + hl.format('%.3f', element.polyphen_score)
                + ')',
                'mane_select': element.mane_select,
            }
        )

        # pull the required fields and ordering from config
        csq_fields = get_config()['csq']['csq_string']

        return hl.delimit(
            [hl.or_else(hl.str(fields.get(f, '')), '') for f in csq_fields], '|'
        )

    csq = hl.empty_array(hl.tstr)
    # pylint: disable=unnecessary-lambda
    csq = csq.extend(
        hl.or_else(
            vep_expr['transcript_consequences'].map(lambda x: get_csq_from_struct(x)),
            hl.empty_array(hl.tstr),
        )
    )

    # previous consequence filters may make this caution unnecessary
    return hl.or_missing(hl.len(csq) > 0, csq)


def extract_annotations(mt: hl.MatrixTable) -> hl.MatrixTable:
    """
    pull out select fields which aren't per-consequence
    store these in INFO (required to be included in VCF export)
    replace with placeholder (least consequential) if empty
    e.g. most tools score 0, but for Sift 1 is least important
    :param mt:
    :return: input matrix with annotations pulled into INFO
    """

    logging.info('Pulling VEP annotations into INFO field')

    return mt.annotate_rows(
        info=mt.info.annotate(
            AC=hl.or_else(mt.AC, MISSING_INT),
            AN=hl.or_else(mt.AN, MISSING_INT),
            gnomad_ex_af=hl.or_else(mt.gnomad_exomes.AF, MISSING_FLOAT_LO),
            gnomad_ex_an=hl.or_else(mt.gnomad_exomes.AN, MISSING_INT),
            gnomad_ex_ac=hl.or_else(mt.gnomad_exomes.AC, MISSING_INT),
            gnomad_ex_hom=hl.or_else(mt.gnomad_exomes.Hom, MISSING_INT),
            gnomad_ex_hemi=hl.or_else(mt.gnomad_exomes.Hemi, MISSING_INT),
            gnomad_af=hl.or_else(mt.gnomad_genomes.AF, MISSING_FLOAT_LO),
            gnomad_an=hl.or_else(mt.gnomad_genomes.AN, MISSING_INT),
            gnomad_ac=hl.or_else(mt.gnomad_genomes.AC, MISSING_INT),
            gnomad_hom=hl.or_else(mt.gnomad_genomes.Hom, MISSING_INT),
            gnomad_hemi=hl.or_else(mt.gnomad_genomes.Hemi, MISSING_INT),
            splice_ai_delta=hl.or_else(mt.splice_ai.delta_score, MISSING_FLOAT_LO),
            splice_ai_csq=hl.or_else(
                mt.splice_ai.splice_consequence, MISSING_STRING
            ).replace(' ', '_'),
            cadd=hl.or_else(mt.cadd.PHRED, MISSING_FLOAT_LO),
            # these next 3 are per-transcript, with ';' to delimit
            # pulling these annotations into INFO with ';' to separate
            # will break INFO parsing for most tools
            revel=hl.float64(hl.or_else(mt.dbnsfp.REVEL_score, '0.0')),
            mutationtaster=hl.or_else(
                mt.dbnsfp.MutationTaster_pred, MISSING_STRING
            ).replace(';', ','),
        )
    )


def filter_to_categorised(mt: hl.MatrixTable) -> hl.MatrixTable:
    """
    Filter to rows tagged with a class
    :param mt:
    :return: input matrix, minus rows without Categories applied
    """
    return mt.filter_rows(
        (mt.info.categoryboolean1 == 1)
        | (mt.info.categoryboolean2 == 1)
        | (mt.info.categoryboolean3 == 1)
        | (mt.info.categorysample4 != 'missing')
        | (mt.info.categoryboolean5 == 1)
        | (mt.info.categorysupport == 1)
    )


def write_matrix_to_vcf(mt: hl.MatrixTable):
    """
    write the remaining MatrixTable content to file as a VCF

    Args:
        mt (): the whole MatrixTable

    Returns:
        path to write MT out to
    """

    # this temp file needs to be in GCP, not local
    # otherwise the batch that generates the file won't be able to read
    additional_cloud_path = output_path('additional_header.txt', 'tmp')
    with to_path(additional_cloud_path).open('w') as handle:
        handle.write(
            '##INFO=<ID=CSQ,Number=.,Type=String,Description="Format: '
            'allele|consequence|symbol|gene|feature|mane_select|biotype|exon|hgvsc|'
            'hgvsp|cdna_position|cds_position|protein_position|amino_acids|codons|'
            'allele_num|variant_class|tsl|appris|ccds|ensp|swissprot|trembl|uniparc|'
            'gene_pheno|sift|polyphen|lof|lof_filter|lof_flags">'
        )
    vcf_out = output_path('hail_categorised.vcf.bgz', 'analysis')
    logging.info(f'Writing categorised variants out to {vcf_out}')
    hl.export_vcf(mt, vcf_out, append_to_header=additional_cloud_path, tabix=True)


def green_and_new_from_panelapp(
    panel_genes: dict[str, dict[str, str]]
) -> tuple[hl.SetExpression, hl.SetExpression]:
    """
    Pull all ENSGs from PanelApp data relating to Green Genes
    Also identify the subset of those genes which relate to NEW in panel

    Args:
        panel_genes (): the 'genes' contents from the panelapp dictionary

    Returns:
        two set expressions - Green, and (Green and New) genes
    """

    # take all the green genes, remove the metadata
    green_genes = set(panel_genes.keys())
    logging.info(f'Extracted {len(green_genes)} green genes')
    green_gene_set_expression = hl.literal(green_genes)

    new_genes = {
        gene for gene in green_genes if len(panel_genes[gene].get('new', [])) > 0
    }
    logging.info(f'Extracted {len(new_genes)} NEW genes')
    new_gene_set_expression = hl.literal(new_genes)

    return green_gene_set_expression, new_gene_set_expression


def checkpoint_and_repartition(
    mt: hl.MatrixTable,
    checkpoint_root: str,
    checkpoint_num: int,
    extra_logging: str | None = '',
) -> hl.MatrixTable:
    """
    uses estimated row data size to repartition MT
    aiming for a target partition size of ~10MB
    Kat's thread:
    https://discuss.hail.is/t/best-way-to-repartition-heavily-filtered-matrix-tables/2140

    Args:
        mt (): All data
        checkpoint_root (): where to write the checkpoint to
        checkpoint_num (): the checkpoint increment (insert into file path)
        extra_logging (): informative statement to add to logging counts/partitions

    Returns:
        the MT after checkpointing, re-reading, and repartitioning
    """
    checkpoint_extended = f'{checkpoint_root}_{checkpoint_num}'
    logging.info(f'Checkpointing MT to {checkpoint_extended}')
    mt = mt.checkpoint(checkpoint_extended, overwrite=True)

    # estimate partitions; fall back to 1 if low row count
    current_rows = mt.count_rows()
    partitions = current_rows // 200000 or 1

    logging.info(
        f'Re-partitioning {current_rows} into {partitions} partitions {extra_logging}'
    )

    return mt.repartition(n_partitions=partitions, shuffle=True)


def subselect_mt_to_pedigree(mt: hl.MatrixTable, pedigree: str) -> hl.MatrixTable:
    """
    remove any columns from the MT which are not represented in the Pedigree

    Args:
        mt ():
        pedigree ():

    Returns:

    """

    # individual IDs from pedigree
    peddy_ped = Ped(pedigree)
    ped_samples = {individual.sample_id for individual in peddy_ped.samples()}

    # individual IDs from matrix
    matrix_samples = set(mt.s.collect())

    # find overlapping samples
    common_samples = ped_samples.intersection(matrix_samples)

    logging.info(f'Samples in Pedigree: {len(ped_samples)}')
    logging.info(f'Samples in MatrixTable: {len(matrix_samples)}')
    logging.info(f'Common Samples: {len(common_samples)}')

    if len(common_samples) == 0:
        raise Exception('No samples shared between pedigree and MT')

    # full overlap = no filtering
    if common_samples == matrix_samples:
        return mt

    # reduce to those common samples
    mt = mt.filter_cols(hl.literal(common_samples).contains(mt.s))

    logging.info(f'Remaining MatrixTable columns: {mt.count_cols()}')

    return mt


def main(mt_path: str, panelapp: str, plink: str, clinvar: str):
    """
    Read MT, filter, and apply category annotation
    Export as a VCF

    Args:
        mt_path (str):
        panelapp ():
        plink ():
        clinvar ():
    """

    # # initiate Hail with defined driver spec.
    init_batch(driver_cores=8, driver_memory='highmem')

    # checkpoints should be kept independent
    checkpoint_number = 0

    # get the run configuration JSON
    logging.info(f'Reading config dict from {os.getenv("CPG_CONFIG_PATH")}')

    # get temp suffix from the config (can be None or missing)
<<<<<<< HEAD
    checkpoint_root = output_path('hail_matrix.mt', get_config()['buckets'].get('tmp_suffix'))
=======
    checkpoint_root = output_path('hail_matrix.mt', 'tmp')
>>>>>>> 030e6ad8

    # read the parsed panelapp data
    logging.info(f'Reading PanelApp data from {panelapp!r}')
    panelapp = read_json_from_path(panelapp)['genes']

    # pull green and new genes from the panelapp data
    green_expression, new_expression = green_and_new_from_panelapp(panelapp)

    logging.info('Starting Hail with reference genome GRCh38')

    # if we already generated the annotated output, load instead
    if not to_path(mt_path.rstrip('/') + '/').exists():
        raise Exception(f'Input MatrixTable doesn\'t exist: {mt_path}')

    mt = hl.read_matrix_table(mt_path)

    if not (
        fields_audit(
            mt, base_fields=BASE_FIELDS_REQUIRED, nested_fields=FIELDS_REQUIRED
        )
        and vep_audit(mt, VEP_TX_FIELDS_REQUIRED)
    ):
        raise Exception('Fields were missing from the input Matrix')

    # subset to currently considered samples
    mt = subselect_mt_to_pedigree(mt, pedigree=plink)

    logging.debug(
        f'Loaded annotated MT from {mt_path}, size: {mt.count_rows()}',
    )

    # filter out quality failures
    mt = filter_on_quality_flags(mt)

    # running global quality filter steps
    mt = filter_matrix_by_ac(mt=mt)
    mt = filter_to_well_normalised(mt)

    # die if there are no variants remaining
    if mt.count_rows() == 0:
        raise Exception('No remaining rows to process!')

    # mt = checkpoint_and_repartition(
    #     mt,
    #     checkpoint_root=checkpoint_root,
    #     checkpoint_num=checkpoint_number,
    #     extra_logging='after applying quality filters',
    # )

    # checkpoint_number = checkpoint_number + 1

    # swap out the default clinvar annotations with private clinvar
    mt = annotate_aip_clinvar(mt, clinvar)
    mt = extract_annotations(mt)

    mt = filter_to_population_rare(mt=mt)
    mt = split_rows_by_gene_and_filter_to_green(mt=mt, green_genes=green_expression)

    # mt = checkpoint_and_repartition(
    #     mt,
    #     checkpoint_root=checkpoint_root,
    #     checkpoint_num=checkpoint_number,
    #     extra_logging='after applying Rare & Green-Gene filters',
    # )

    # checkpoint_number = checkpoint_number + 1

    # add Classes to the MT
    # current logic is to apply 1, 2, 3, and 5, then 4 (de novo)
    # for cat. 4, pre-filter the variants by tx-consequential or C5==1
    logging.info('Applying categories')
    mt = annotate_category_1(mt)
    mt = annotate_category_2(mt, new_genes=new_expression)
    mt = annotate_category_3(mt)
    mt = annotate_category_5(mt)
    mt = annotate_category_4(mt, plink_family_file=plink)
    mt = annotate_category_support(mt)

    mt = filter_to_categorised(mt)
    # mt = checkpoint_and_repartition(
    #     mt,
    #     checkpoint_root=checkpoint_root,
    #     checkpoint_num=checkpoint_number,
    #     extra_logging='after filtering to categorised only',
    # )

    # obtain the massive CSQ string using method stolen from the Broad's Gnomad library
    # also take the single gene_id (from the exploded attribute)
    mt = mt.annotate_rows(
        info=mt.info.annotate(
            CSQ=vep_struct_to_csq(mt.vep),
            gene_id=mt.geneIds,
        )
    )

    logging.info('Writing VCF')
    write_matrix_to_vcf(mt=mt)


if __name__ == '__main__':
    logging.basicConfig(
        level=logging.INFO,
        format='%(asctime)s %(levelname)s %(module)s:%(lineno)d - %(message)s',
        datefmt='%Y-%m-%d %H:%M:%S',
        stream=sys.stderr,
    )

    parser = ArgumentParser()
    parser.add_argument('--mt', required=True, help='path to input MT')
    parser.add_argument('--panelapp', type=str, required=True, help='panelapp JSON')
    parser.add_argument('--plink', type=str, required=True, help='Cohort Pedigree')
    parser.add_argument(
        '--clinvar', type=str, default='absent', help='Custom Clinvar Summary HT'
    )
    args = parser.parse_args()
    main(
        mt_path=args.mt, panelapp=args.panelapp, plink=args.plink, clinvar=args.clinvar
    )<|MERGE_RESOLUTION|>--- conflicted
+++ resolved
@@ -811,11 +811,7 @@
     logging.info(f'Reading config dict from {os.getenv("CPG_CONFIG_PATH")}')
 
     # get temp suffix from the config (can be None or missing)
-<<<<<<< HEAD
-    checkpoint_root = output_path('hail_matrix.mt', get_config()['buckets'].get('tmp_suffix'))
-=======
     checkpoint_root = output_path('hail_matrix.mt', 'tmp')
->>>>>>> 030e6ad8
 
     # read the parsed panelapp data
     logging.info(f'Reading PanelApp data from {panelapp!r}')
