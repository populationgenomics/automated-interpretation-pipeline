--- conflicted
+++ resolved
@@ -94,10 +94,6 @@
     return moi_dictionary
 
 
-<<<<<<< HEAD
-=======
-# pylint: disable=too-many-locals
->>>>>>> 9e12b843
 def apply_moi_to_variants(
     variant_dict: Dict[str, Dict[str, AbstractVariant]],
     moi_lookup: Dict[str, MOIRunner],
@@ -115,7 +111,6 @@
 
     results = []
 
-<<<<<<< HEAD
     # NOTE - if we want details from both sides of a compound het in the
     # MOI check or report details, this lookup gives us a way to access that data
     # For now just iterate over the individual variants
@@ -124,39 +119,12 @@
         # extract the panel data specific to this gene
         # extract once per gene, not once per variant
         panel_gene_data = panelapp_data.get(gene)
-=======
-    # open the VCF using a cyvcf2 reader
-    variant_source = VCFReader(classified_variant_source)
-
-    # split here - process each contig separately
-    # once the variants are parsed into plain dicts (pickle-able)
-    # we could run the MOI tests in parallel
-    for contig in canonical_contigs_from_vcf(variant_source):
-
-        # assemble {gene: [var1, var2, ..]}
-        contig_dict = gather_gene_dict_from_contig(
-            contig=contig,
-            variant_source=variant_source,
-            config=config,
-            panelapp_data=panelapp_data,
-        )
-
-        # NOTE - if we want details from both sides of a compound het in the
-        # MOI check or report details, this lookup gives us a way to access that data
-        # For now just iterate over the individual variants
-        for gene, variants in contig_dict.items():
-
-            # extract the panel data specific to this gene
-            # extract once per gene, not once per variant
-            panel_gene_data = panelapp_data.get(gene)
->>>>>>> 9e12b843
 
         # variant appears to be in a red gene
         if panel_gene_data is None:
             logging.error(f'How did this gene creep in? {gene}')
             continue
 
-<<<<<<< HEAD
         simple_moi = get_simple_moi(panel_gene_data.get('moi'))
 
         for variant in variants.values():
@@ -171,23 +139,7 @@
                 results.extend(
                     moi_lookup[simple_moi].run(
                         principal_var=variant, gene_lookup=variants
-=======
-            simple_moi = get_simple_moi(panel_gene_data.get('moi'))
-
-            for variant in variants.values():
-
-                # if this variant is category 1, 2, 3, or 4; evaluate is as a 'primary'
-                if variant.category_non_support:
-
-                    # this variant is a candidate for MOI checks
-                    # - find the simplified MOI string
-                    # - use to get appropriate MOI model
-                    # - run variant, append relevant classification(s) to the results
-                    results.extend(
-                        moi_lookup[simple_moi].run(
-                            principal_var=variant, gene_lookup=variants
                         )
->>>>>>> 9e12b843
                     )
 
     return results
@@ -226,7 +178,6 @@
         # otherwise insert this variant into the dict
         else:
             clean_results[each_event.sample][var_uid] = each_event
-<<<<<<< HEAD
 
     # Empty list for 0 variant samples; explicitly record samples in this joint-call
     # the PED could have more samples than a joint call, due to sub-setting or QC.
@@ -235,8 +186,6 @@
     for sample in samples:
         if sample not in clean_results:
             clean_results[sample] = {}
-=======
->>>>>>> 9e12b843
 
     return clean_results
 
