--- conflicted
+++ resolved
@@ -34,10 +34,7 @@
 from argparse import ArgumentParser
 
 from cpg_utils import to_path
-<<<<<<< HEAD
-
-=======
->>>>>>> e9ceb98f
+
 from reanalysis.utils import get_json_response, read_json_from_path
 
 
@@ -262,17 +259,10 @@
 
     # get latest Mendeliome data
     panel_dict = get_panel_green()
-<<<<<<< HEAD
 
     # create this to stop the linter complaining
     panel_master = {}
 
-=======
-
-    # create this to stop the linter complaining
-    panel_master = {}
-
->>>>>>> e9ceb98f
     # we can merge functionality here
     if panel_file:
         # load the json dictionary
