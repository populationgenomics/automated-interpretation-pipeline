--- conflicted
+++ resolved
@@ -170,7 +170,6 @@
 
         - support is not an int
         - de novo on a per-sample basis
-<<<<<<< HEAD
         """
         categories = []
 
@@ -196,33 +195,6 @@
         :param sample_id:
         :return:
         """
-=======
-        """
-        categories = []
-
-        # for the first 3 categories, append the value if flag is present
-        for index, cat in enumerate(
-            [self.category_1, self.category_2, self.category_3], 1
-        ):
-            if cat:
-                categories.append(str(index))
-
-        if self.sample_de_novo(sample_id=sample):
-            categories.append('de_novo')
-
-        if self.category_support:
-            categories.append('in_silico')
-
-        return categories
-
-    def sample_de_novo(self, sample_id: str) -> bool:
-        """
-        takes a specific sample ID, to check if the sample has a de novo call
-
-        :param sample_id:
-        :return:
-        """
->>>>>>> 9e12b843
 
         return sample_id in self.category_4
 
@@ -275,10 +247,7 @@
     variant_source: cyvcf2.VCFReader,
     config: Dict[str, Any],
     panelapp_data: PanelAppDict,
-<<<<<<< HEAD
     blacklist: Optional[List[str]] = None,
-=======
->>>>>>> 9e12b843
 ) -> Dict[str, Dict[str, AbstractVariant]]:
     """
     takes a cyvcf2.VCFReader instance, and a specified chromosome
@@ -294,10 +263,7 @@
     :param variant_source: VCF reader instance
     :param config: configuration file
     :param panelapp_data:
-<<<<<<< HEAD
     :param blacklist:
-=======
->>>>>>> 9e12b843
     :return: populated lookup dict
     """
 
@@ -315,16 +281,13 @@
             var=variant, samples=variant_source.samples, config=config
         )
 
-<<<<<<< HEAD
         if abs_var.coords.string_format in blacklist:
             logging.info(
                 f'Skipping blacklisted variant: {abs_var.coords.string_format}'
             )
             continue
 
-=======
->>>>>>> 9e12b843
-        # do category 2 'new' test
+            # do category 2 'new' test
         # if the gene isn't 'new' in PanelApp, remove Class2 flag
         if abs_var.category_2:
             # implement the c2 check
